--- conflicted
+++ resolved
@@ -158,11 +158,6 @@
 
     print("\tInitialization is completed in {:.2f}s.".format(end_init - start_init))
 
-<<<<<<< HEAD
-    
-
-=======
->>>>>>> c359109f
     for i in range(max_iter_harmony):
         start_iter = time.perf_counter()
         clustering(
